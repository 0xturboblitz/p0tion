--- conflicted
+++ resolved
@@ -67,13 +67,8 @@
         "@aws-sdk/client-ssm": "^3.357.0",
         "@aws-sdk/middleware-endpoint": "^3.329.0",
         "@aws-sdk/s3-request-presigner": "^3.329.0",
-<<<<<<< HEAD
         "@bandada/api-sdk": "^1.0.0-beta.1",
-        "@p0tion/actions": "^1.1.0",
-        "@semaphore-protocol/proof": "^3.15.1",
-=======
         "@p0tion/actions": "^1.1.1",
->>>>>>> 56ecf350
         "blakejs": "^1.2.1",
         "dotenv": "^16.0.3",
         "ethers": "5.7.2",
