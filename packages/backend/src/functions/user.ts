--- conflicted
+++ resolved
@@ -40,16 +40,11 @@
         const { uid } = user
         // Reference to a document using uid.
         const userRef = firestore.collection(commonTerms.collections.users.name).doc(uid)
-<<<<<<< HEAD
         // html encode the display name (or put the ID if the name is not displayed)
         const encodedDisplayName = user.displayName === "Null" || user.displayName === null ? user.uid : encode(displayName)
 
         // store the avatar URL of a contributor
         let avatarUrl: string = ""
-=======
-        // html encode the display name
-        const encodedDisplayName = encode(displayName)
->>>>>>> a6dcd686
         // we only do reputation check if the user is not a coordinator
         if (
             !(
@@ -64,21 +59,13 @@
 
                 // this return true or false
                 try {
-<<<<<<< HEAD
                     const { reputable, avatarUrl: avatarURL } = await githubReputation(
-=======
-                    const res = await githubReputation(
->>>>>>> a6dcd686
                         user.providerData[0].uid,
                         vars.minimumFollowing,
                         vars.minimumFollowers,
                         vars.minimumPublicRepos
                     )
-<<<<<<< HEAD
                     if (!reputable) {
-=======
-                    if (!res) {
->>>>>>> a6dcd686
                         // Delete user
                         await auth.deleteUser(user.uid)
                         // Throw error
@@ -86,7 +73,6 @@
                             makeError(
                                 "permission-denied",
                                 "The user is not allowed to sign up because their Github reputation is not high enough.",
-<<<<<<< HEAD
                                 `The user ${user.displayName === "Null" || user.displayName === null ? user.uid : user.displayName } is not allowed to sign up because their Github reputation is not high enough. Please contact the administrator if you think this is a mistake.`
                             )
                         )
@@ -94,13 +80,6 @@
                     // store locally
                     avatarUrl = avatarURL
                     printLog(`Github reputation check passed for user ${user.displayName === "Null" || user.displayName === null ? user.uid : user.displayName }`, LogLevel.DEBUG)
-=======
-                                `The user ${user.displayName} is not allowed to sign up because their Github reputation is not high enough. Please contact the administrator if you think this is a mistake.`
-                            )
-                        )
-                    }
-                    printLog(`Github reputation check passed for user ${user.displayName}`, LogLevel.DEBUG)
->>>>>>> a6dcd686
                 } catch (error: any) {
                     // Delete user
                     await auth.deleteUser(user.uid)
@@ -115,11 +94,8 @@
             }
         }
         // Set document (nb. we refer to providerData[0] because we use Github OAuth provider only).
-<<<<<<< HEAD
         // In future releases we might want to loop through the providerData array as we support
         // more providers. 
-=======
->>>>>>> a6dcd686
         await userRef.set({
             name: encodedDisplayName,
             encodedDisplayName,
@@ -131,15 +107,12 @@
             emailVerified: emailVerified || false,
             photoURL: photoURL || "",
             lastUpdated: getCurrentServerTimestampInMillis()
-<<<<<<< HEAD
         })
 
         // we want to create a new collection for the users to store the avatars
         const avatarRef = firestore.collection(commonTerms.collections.avatars.name).doc(uid)
         await avatarRef.set({
             avatarUrl: avatarUrl || "",
-=======
->>>>>>> a6dcd686
         })
         printLog(`Authenticated user document with identifier ${uid} has been correctly stored`, LogLevel.DEBUG)
         printLog(`Authenticated user avatar with identifier ${uid} has been correctly stored`, LogLevel.DEBUG)
