import * as functions from "firebase-functions"
import admin from "firebase-admin"
import dotenv from "dotenv"
import {
    commonTerms,
    getCircuitsCollectionPath,
    getParticipantsCollectionPath,
    getTimeoutsCollectionPath
} from "@zkmpc/actions/src"
import {
    CeremonyState,
    ParticipantStatus,
    ParticipantContributionStep,
    CeremonyTimeoutType,
    TimeoutType
} from "@zkmpc/actions/src/types/enums"
import {
    getCeremonyCircuits,
    getCurrentServerTimestampInMillis,
    getDocumentById,
    queryCeremoniesByStateAndDate,
    queryValidTimeoutsByDate
} from "../lib/utils"
import { COMMON_ERRORS, logAndThrowError, printLog } from "../lib/errors"
import { LogLevel } from "../../types/enums"

dotenv.config()

/**
 * Check if a user can participate for the given ceremony (e.g., new contributor, after timeout expiration, etc.).
 */
export const checkParticipantForCeremony = functions.https.onCall(
    async (data: any, context: functions.https.CallableContext) => {
        // Check if sender is authenticated.
        if (!context.auth || (!context.auth.token.participant && !context.auth.token.coordinator))
            printLog(COMMON_ERRORS.GENERR_NO_AUTH_USER_FOUND, LogLevel.ERROR)

        if (!data.ceremonyId) printLog(COMMON_ERRORS.GENERR_NO_CEREMONY_PROVIDED, LogLevel.ERROR)

        // Get DB.
        const firestore = admin.firestore()

        // Get data.
        const { ceremonyId } = data
        const userId = context.auth?.uid

        // Look for the ceremony.
        const ceremonyDoc = await firestore.collection(commonTerms.collections.ceremonies.name).doc(ceremonyId).get()

        // Check existence.
        if (!ceremonyDoc.exists) printLog(COMMON_ERRORS.GENERR_INVALID_CEREMONY, LogLevel.ERROR)

        // Get ceremony data.
        const ceremonyData = ceremonyDoc.data()

        // Check if running.
        if (!ceremonyData || ceremonyData.state !== CeremonyState.OPENED)
            printLog(COMMON_ERRORS.GENERR_CEREMONY_NOT_OPENED, LogLevel.ERROR)

        // Look for the user among ceremony participants.
        console.log(userId)
        console.log(ceremonyId)
        const participantDoc = await firestore.collection(getParticipantsCollectionPath(ceremonyId)).doc(userId!).get()
        logMsg(`Participant document ${participantDoc.exists}`, MsgType.DEBUG)

        if (!participantDoc.exists) {
            // Create a new Participant doc for the sender.
            await participantDoc.ref.set({
                status: ParticipantStatus.WAITING,
                contributionProgress: 0,
                contributions: [],
                lastUpdated: getCurrentServerTimestampInMillis()
            })

            printLog(`User ${userId} has been registered as participant for ceremony ${ceremonyDoc.id}`, LogLevel.INFO)
        } else {
            // Check if the participant has completed the contributions for all circuits.
            const participantData = participantDoc.data()
            console.log(participantData)

            if (!participantData) printLog(COMMON_ERRORS.GENERR_NO_DATA, LogLevel.ERROR)

            printLog(`Participant document ${participantDoc.id} okay`, LogLevel.DEBUG)

            const circuits = await getCeremonyCircuits(getCircuitsCollectionPath(ceremonyDoc.id))

            logMsg(circuits.toString(), MsgType.DEBUG)

            // Already contributed to all circuits or currently contributor without any timeout.
            if (
                participantData?.contributionProgress === circuits.length &&
                participantData?.status === ParticipantStatus.DONE
            ) {
                printLog(
                    `Participant ${participantDoc.id} has already contributed to all circuits or is the current contributor to that circuit (no timed out yet)`,
                    LogLevel.DEBUG
                )

                return false
            }
            console.log(participantData)
            if (participantData?.status === ParticipantStatus.TIMEDOUT) {
                // Get `valid` timeouts (i.e., endDate is not expired).
                const validTimeoutsQuerySnap = await queryValidTimeoutsByDate(
                    ceremonyDoc.id,
                    participantDoc.id,
                    commonTerms.collections.timeouts.fields.endDate
                )

                if (validTimeoutsQuerySnap.empty) {
                    // @todo need to remove unstable contributions (only one without doc link) and temp data, contributor must restart from step 1.
                    // The participant can retry the contribution.
                    await participantDoc.ref.set(
                        {
                            status: ParticipantStatus.EXHUMED,
                            contributionStep: ParticipantContributionStep.DOWNLOADING,
                            lastUpdated: getCurrentServerTimestampInMillis()
                        },
                        { merge: true }
                    )

<<<<<<< HEAD
                    logMsg(`Participant ${participantDoc.id} can retry the contribution from right now`, MsgType.DEBUG)
=======
                    printLog(
                        `Participant ${participantDoc.id} can retry the contribution from right now`,
                        LogLevel.DEBUG
                    )

>>>>>>> 33da59e8
                    return true
                }
                printLog(`Participant ${participantDoc.id} cannot retry the contribution yet`, LogLevel.DEBUG)

                return false
            }
        }

        return true
    }
)

/**
 * Check and remove the current contributor who is taking more than a specified amount of time for completing the contribution.
 */
export const checkAndRemoveBlockingContributor = functions.pubsub.schedule("every 1 minutes").onRun(async () => {
    // Get DB.
    const firestore = admin.firestore()
    const currentDate = getCurrentServerTimestampInMillis()

    // Get ceremonies in `opened` state.
    const openedCeremoniesQuerySnap = await queryCeremoniesByStateAndDate(
        CeremonyState.OPENED,
        commonTerms.collections.ceremonies.fields.endDate,
        ">="
    )

    if (openedCeremoniesQuerySnap.empty) printLog(COMMON_ERRORS.GENERR_NO_CEREMONIES_OPENED, LogLevel.ERROR)

    // For each ceremony.
    for (const ceremonyDoc of openedCeremoniesQuerySnap.docs) {
        if (!ceremonyDoc.exists || !ceremonyDoc.data()) printLog(COMMON_ERRORS.GENERR_INVALID_CEREMONY, LogLevel.ERROR)

        printLog(`Ceremony document ${ceremonyDoc.id} okay`, LogLevel.DEBUG)

        // Get data.
        const { timeoutType: ceremonyTimeoutType, penalty } = ceremonyDoc.data()

        // Get circuits.
        const circuitsDocs = await getCeremonyCircuits(getCircuitsCollectionPath(ceremonyDoc.id))

        // For each circuit.
        for (const circuitDoc of circuitsDocs) {
            if (!circuitDoc.exists || !circuitDoc.data()) printLog(COMMON_ERRORS.GENERR_INVALID_CIRCUIT, LogLevel.ERROR)

            const circuitData = circuitDoc.data()

            printLog(`Circuit document ${circuitDoc.id} okay`, LogLevel.DEBUG)

            // Get data.
            const { waitingQueue, avgTimings } = circuitData
            const { contributors, currentContributor, failedContributions, completedContributions } = waitingQueue
            const { fullContribution: avgFullContribution } = avgTimings

            // Check for current contributor.
            if (!currentContributor) printLog(COMMON_ERRORS.GENERR_NO_CURRENT_CONTRIBUTOR, LogLevel.WARN)

            // Check if first contributor.
            if (
                !currentContributor &&
                avgFullContribution === 0 &&
                completedContributions === 0 &&
                ceremonyTimeoutType === CeremonyTimeoutType.DYNAMIC
            )
                printLog(COMMON_ERRORS.GENERR_NO_TIMEOUT_FIRST_COTRIBUTOR, LogLevel.DEBUG)

            if (
                !!currentContributor &&
                ((avgFullContribution > 0 && completedContributions > 0) ||
                    ceremonyTimeoutType === CeremonyTimeoutType.FIXED)
            ) {
                // Get current contributor data (i.e., participant).
                const participantDoc = await getDocumentById(
                    getParticipantsCollectionPath(ceremonyDoc.id),
                    currentContributor
                )

                if (!participantDoc.data()) printLog(COMMON_ERRORS.GENERR_INVALID_PARTICIPANT, LogLevel.WARN)
                else {
                    const participantData = participantDoc.data()
                    const contributionStartedAt = participantData?.contributionStartedAt
                    const verificationStartedAt = participantData?.verificationStartedAt
                    const currentContributionStep = participantData?.contributionStep

                    printLog(`Participant document ${participantDoc.id} okay`, LogLevel.DEBUG)

                    // Check for blocking contributions (frontend-side).
                    const timeoutToleranceThreshold =
                        ceremonyTimeoutType === CeremonyTimeoutType.DYNAMIC
                            ? (avgFullContribution / 100) * Number(circuitData.dynamicThreshold)
                            : 0

                    const timeoutExpirationDateInMillisForBlockingContributor =
                        ceremonyTimeoutType === CeremonyTimeoutType.DYNAMIC
                            ? Number(contributionStartedAt) +
                              Number(avgFullContribution) +
                              Number(timeoutToleranceThreshold)
                            : Number(contributionStartedAt) + Number(circuitData.fixedTimeWindow) * 60000 // * 60000 = to convert millis in minutes.

                    printLog(`Contribution start date ${contributionStartedAt}`, LogLevel.DEBUG)
                    if (ceremonyTimeoutType === CeremonyTimeoutType.DYNAMIC) {
                        printLog(`Average contribution per circuit time ${avgFullContribution} ms`, LogLevel.DEBUG)
                        printLog(`Timeout tolerance threshold set to ${timeoutToleranceThreshold}`, LogLevel.DEBUG)
                    }
                    printLog(
                        `BC Timeout expirartion date ${timeoutExpirationDateInMillisForBlockingContributor} ms`,
                        LogLevel.DEBUG
                    )

                    // Check for blocking verifications (backend-side).
                    const timeoutExpirationDateInMillisForBlockingFunction = !verificationStartedAt
                        ? 0
                        : Number(verificationStartedAt) + 3540000 // 3540000 = 59 minutes in ms.

                    printLog(`Verification start date ${verificationStartedAt}`, LogLevel.DEBUG)
                    printLog(
                        `CF Timeout expirartion date ${timeoutExpirationDateInMillisForBlockingFunction} ms`,
                        LogLevel.DEBUG
                    )

                    // Get timeout type.
                    let timeoutType: string = ""

                    if (
                        timeoutExpirationDateInMillisForBlockingContributor < currentDate &&
                        (currentContributionStep === ParticipantContributionStep.DOWNLOADING ||
                            currentContributionStep === ParticipantContributionStep.COMPUTING ||
                            currentContributionStep === ParticipantContributionStep.UPLOADING)
                    )
                        timeoutType = TimeoutType.BLOCKING_CONTRIBUTION

                    if (
                        timeoutExpirationDateInMillisForBlockingFunction > 0 &&
                        timeoutExpirationDateInMillisForBlockingFunction < currentDate &&
                        currentContributionStep === ParticipantContributionStep.VERIFYING
                    )
                        timeoutType = TimeoutType.BLOCKING_CLOUD_FUNCTION

                    printLog(`Ceremony Timeout type ${ceremonyTimeoutType}`, LogLevel.DEBUG)
                    printLog(`Timeout type ${timeoutType}`, LogLevel.DEBUG)

                    // Check if one timeout should be triggered.
                    if (
                        timeoutType === TimeoutType.BLOCKING_CLOUD_FUNCTION ||
                        timeoutType === TimeoutType.BLOCKING_CONTRIBUTION
                    ) {
                        // Timeout the participant.
                        const batch = firestore.batch()

                        // 1. Update circuit' waiting queue.
                        contributors.shift(1)

                        let newCurrentContributor = ""

                        if (contributors.length > 0) {
                            // There's someone else ready to contribute.
                            newCurrentContributor = contributors.at(0)

                            // Pass the baton to the next participant.
                            const newCurrentContributorDoc = await firestore
                                .collection(getParticipantsCollectionPath(ceremonyDoc.id))
                                .doc(newCurrentContributor)
                                .get()

                            if (newCurrentContributorDoc.exists) {
                                batch.update(newCurrentContributorDoc.ref, {
                                    status: ParticipantStatus.WAITING,
                                    lastUpdated: getCurrentServerTimestampInMillis()
                                })
                            }
                        }

                        batch.update(circuitDoc.ref, {
                            waitingQueue: {
                                ...circuitData.waitingQueue,
                                contributors,
                                currentContributor: newCurrentContributor,
                                failedContributions: failedContributions + 1
                            },
                            lastUpdated: getCurrentServerTimestampInMillis()
                        })

                        printLog(`Batch: update for circuit' waiting queue`, LogLevel.DEBUG)

                        // 2. Change blocking contributor status.
                        batch.update(participantDoc.ref, {
                            status: ParticipantStatus.TIMEDOUT,
                            lastUpdated: getCurrentServerTimestampInMillis()
                        })

                        printLog(`Batch: change blocking contributor status to TIMEDOUT`, LogLevel.DEBUG)

                        // 3. Create a new collection of timeouts (to keep track of participants timeouts).
                        const retryWaitingTimeInMillis = Number(penalty) * 60000 // 60000 = amount of ms x minute.

                        // Timeout collection.
                        const timeoutDoc = await firestore
                            .collection(getTimeoutsCollectionPath(ceremonyDoc.id, participantDoc.id))
                            .doc()
                            .get()

                        batch.create(timeoutDoc.ref, {
                            type: timeoutType,
                            startDate: currentDate,
                            endDate: currentDate + retryWaitingTimeInMillis
                        })

                        printLog(`Batch: add timeout document for blocking contributor`, LogLevel.DEBUG)

                        await batch.commit()

                        printLog(
                            `Blocking contributor ${participantDoc.id} timedout. Cause ${timeoutType}`,
                            LogLevel.INFO
                        )
                    } else printLog(`No timeout`, LogLevel.INFO)
                }
            }
        }
    }
})

/**
 * Progress to next contribution step for the current contributor of a specified circuit in a given ceremony.
 */
export const progressToNextContributionStep = functions.https.onCall(
    async (data: any, context: functions.https.CallableContext) => {
        // Check if sender is authenticated.
        if (!context.auth || (!context.auth.token.participant && !context.auth.token.coordinator))
            printLog(COMMON_ERRORS.GENERR_NO_AUTH_USER_FOUND, LogLevel.ERROR)

        if (!data.ceremonyId) printLog(COMMON_ERRORS.GENERR_NO_CEREMONY_PROVIDED, LogLevel.ERROR)

        // Get DB.
        const firestore = admin.firestore()

        // Get data.
        const { ceremonyId } = data
        const userId = context.auth?.uid

        // Look for the ceremony.
        const ceremonyDoc = await firestore.collection(commonTerms.collections.ceremonies.name).doc(ceremonyId).get()

        // Check existence.
        if (!ceremonyDoc.exists) printLog(COMMON_ERRORS.GENERR_INVALID_CEREMONY, LogLevel.ERROR)

        // Get ceremony data.
        const ceremonyData = ceremonyDoc.data()

        // Check if running.
        if (!ceremonyData || ceremonyData.state !== CeremonyState.OPENED)
            printLog(COMMON_ERRORS.GENERR_CEREMONY_NOT_OPENED, LogLevel.ERROR)

        printLog(`Ceremony document ${ceremonyId} okay`, LogLevel.DEBUG)

        // Look for the user among ceremony participants.
        const participantDoc = await firestore
            .collection(getParticipantsCollectionPath(ceremonyDoc.id))
            .doc(userId!)
            .get()

        // Check existence.
        if (!participantDoc.exists) printLog(COMMON_ERRORS.GENERR_INVALID_PARTICIPANT, LogLevel.ERROR)

        // Get participant data.
        const participantData = participantDoc.data()

        if (!participantData) printLog(COMMON_ERRORS.GENERR_NO_DATA, LogLevel.ERROR)

        printLog(`Participant document ${participantDoc.id} okay`, LogLevel.DEBUG)

        // Check if participant is able to advance to next contribution step.
        if (participantData?.status !== ParticipantStatus.CONTRIBUTING)
            printLog(`Participant ${participantDoc.id} is not contributing`, LogLevel.ERROR)

        // Make the advancement.
        let progress: string = ""

        if (participantData?.contributionStep === ParticipantContributionStep.DOWNLOADING)
            progress = ParticipantContributionStep.COMPUTING
        if (participantData?.contributionStep === ParticipantContributionStep.COMPUTING)
            progress = ParticipantContributionStep.UPLOADING
        if (participantData?.contributionStep === ParticipantContributionStep.UPLOADING)
            progress = ParticipantContributionStep.VERIFYING
        if (participantData?.contributionStep === ParticipantContributionStep.VERIFYING)
            progress = ParticipantContributionStep.COMPLETED

        printLog(`Current contribution step should be ${participantData?.contributionStep}`, LogLevel.DEBUG)
        printLog(`Next contribution step should be ${progress}`, LogLevel.DEBUG)

        if (progress === ParticipantContributionStep.VERIFYING)
            await participantDoc.ref.update({
                contributionStep: progress,
                verificationStartedAt: getCurrentServerTimestampInMillis(),
                lastUpdated: getCurrentServerTimestampInMillis()
            })
        else
            await participantDoc.ref.update({
                contributionStep: progress,
                lastUpdated: getCurrentServerTimestampInMillis()
            })
    }
)

/**
 * Temporary store the contribution computation time for the current contributor.
 */
export const temporaryStoreCurrentContributionComputationTime = functions.https.onCall(
    async (data: any, context: functions.https.CallableContext) => {
        // Check if sender is authenticated.
        if (!context.auth || (!context.auth.token.participant && !context.auth.token.coordinator))
            printLog(COMMON_ERRORS.GENERR_NO_AUTH_USER_FOUND, LogLevel.ERROR)

        if (!data.ceremonyId || data.contributionComputationTime <= 0)
            logAndThrowError(COMMON_ERRORS.CM_MISSING_OR_WRONG_INPUT_DATA)

        // Get DB.
        const firestore = admin.firestore()

        // Get data.
        const { ceremonyId } = data
        const userId = context.auth?.uid

        // Look for documents.
        const ceremonyDoc = await firestore.collection(commonTerms.collections.ceremonies.name).doc(ceremonyId).get()
        const participantDoc = await firestore
            .collection(getParticipantsCollectionPath(ceremonyDoc.id))
            .doc(userId!)
            .get()

        // Check existence.
        if (!ceremonyDoc.exists) printLog(COMMON_ERRORS.GENERR_INVALID_CEREMONY, LogLevel.ERROR)
        if (!participantDoc.exists) printLog(COMMON_ERRORS.GENERR_INVALID_PARTICIPANT, LogLevel.ERROR)

        // Get data.
        const participantData = participantDoc.data()

        if (!participantData) printLog(COMMON_ERRORS.GENERR_NO_DATA, LogLevel.ERROR)

        printLog(`Ceremony document ${ceremonyId} okay`, LogLevel.DEBUG)
        printLog(`Participant document ${participantDoc.id} okay`, LogLevel.DEBUG)

        // Check if has reached the computing step while contributing.
        if (participantData?.contributionStep !== ParticipantContributionStep.COMPUTING)
            printLog(COMMON_ERRORS.GENERR_INVALID_PARTICIPANT_CONTRIBUTION_STEP, LogLevel.ERROR)

        // Update.
        await participantDoc.ref.set(
            {
                ...participantData!,
                tempContributionData: {
                    contributionComputationTime: data.contributionComputationTime
                },
                lastUpdated: getCurrentServerTimestampInMillis()
            },
            { merge: true }
        )
    }
)

/**
 * Permanently store the contribution computation hash for attestation generation for the current contributor.
 */
export const permanentlyStoreCurrentContributionTimeAndHash = functions.https.onCall(
    async (data: any, context: functions.https.CallableContext) => {
        // Check if sender is authenticated.
        if (!context.auth || (!context.auth.token.participant && !context.auth.token.coordinator))
            printLog(COMMON_ERRORS.GENERR_NO_AUTH_USER_FOUND, LogLevel.ERROR)

        if (!data.ceremonyId || data.contributionComputationTime <= 0 || !data.contributionHash)
            logAndThrowError(COMMON_ERRORS.CM_MISSING_OR_WRONG_INPUT_DATA)

        // Get DB.
        const firestore = admin.firestore()

        // Get data.
        const { ceremonyId } = data
        const userId = context.auth?.uid

        // Look for documents.
        const ceremonyDoc = await firestore.collection(commonTerms.collections.ceremonies.name).doc(ceremonyId).get()
        const participantDoc = await firestore.collection(getParticipantsCollectionPath(ceremonyId)).doc(userId!).get()

        // Check existence.
        if (!ceremonyDoc.exists) printLog(COMMON_ERRORS.GENERR_INVALID_CEREMONY, LogLevel.ERROR)
        if (!participantDoc.exists) printLog(COMMON_ERRORS.GENERR_INVALID_PARTICIPANT, LogLevel.ERROR)

        // Get data.
        const participantData = participantDoc.data()

        if (!participantData) printLog(COMMON_ERRORS.GENERR_NO_DATA, LogLevel.ERROR)

        printLog(`Ceremony document ${ceremonyId} okay`, LogLevel.DEBUG)
        printLog(`Participant document ${participantDoc.id} okay`, LogLevel.DEBUG)

        // Check if has reached the computing step while contributing or is finalizing.
        if (
            participantData?.contributionStep === ParticipantContributionStep.COMPUTING ||
            (context?.auth?.token.coordinator && participantData?.status === ParticipantStatus.FINALIZING)
        )
            // Update.
            await participantDoc.ref.set(
                {
                    ...participantData!,
                    contributions: [
                        ...participantData!.contributions,
                        {
                            hash: data.contributionHash!,
                            computationTime: data.contributionComputationTime
                        }
                    ],
                    lastUpdated: getCurrentServerTimestampInMillis()
                },
                { merge: true }
            )
        else printLog(COMMON_ERRORS.GENERR_INVALID_PARTICIPANT_CONTRIBUTION_STEP, LogLevel.ERROR)
    }
)

/**
 * Temporary store the the Multi-Part Upload identifier for the current contributor.
 */
export const temporaryStoreCurrentContributionMultiPartUploadId = functions.https.onCall(
    async (data: any, context: functions.https.CallableContext) => {
        // Check if sender is authenticated.
        if (!context.auth || (!context.auth.token.participant && !context.auth.token.coordinator))
            printLog(COMMON_ERRORS.GENERR_NO_AUTH_USER_FOUND, LogLevel.ERROR)

        if (!data.ceremonyId || !data.uploadId) logAndThrowError(COMMON_ERRORS.CM_MISSING_OR_WRONG_INPUT_DATA)

        // Get DB.
        const firestore = admin.firestore()

        // Get data.
        const { ceremonyId } = data
        const userId = context.auth?.uid

        // Look for documents.
        const ceremonyDoc = await firestore.collection(commonTerms.collections.ceremonies.name).doc(ceremonyId).get()
        const participantDoc = await firestore.collection(getParticipantsCollectionPath(ceremonyId)).doc(userId!).get()

        // Check existence.
        if (!ceremonyDoc.exists) printLog(COMMON_ERRORS.GENERR_INVALID_CEREMONY, LogLevel.ERROR)
        if (!participantDoc.exists) printLog(COMMON_ERRORS.GENERR_INVALID_PARTICIPANT, LogLevel.ERROR)

        // Get data.
        const participantData = participantDoc.data()

        if (!participantData) printLog(COMMON_ERRORS.GENERR_NO_DATA, LogLevel.ERROR)

        printLog(`Ceremony document ${ceremonyId} okay`, LogLevel.DEBUG)
        printLog(`Participant document ${participantDoc.id} okay`, LogLevel.DEBUG)

        // Check if has reached the uploading step while contributing.
        if (participantData?.contributionStep !== ParticipantContributionStep.UPLOADING)
            printLog(COMMON_ERRORS.GENERR_INVALID_PARTICIPANT_CONTRIBUTION_STEP, LogLevel.ERROR)

        // Update.
        await participantDoc.ref.set(
            {
                ...participantData!,
                tempContributionData: {
                    ...participantData?.tempContributionData,
                    uploadId: data.uploadId,
                    chunks: []
                },
                lastUpdated: getCurrentServerTimestampInMillis()
            },
            { merge: true }
        )
    }
)

/**
 * Temporary store the ETag and PartNumber for each uploaded chunk in order to make the upload resumable from last chunk.
 */
export const temporaryStoreCurrentContributionUploadedChunkData = functions.https.onCall(
    async (data: any, context: functions.https.CallableContext) => {
        // Check if sender is authenticated.
        if (!context.auth || (!context.auth.token.participant && !context.auth.token.coordinator))
            printLog(COMMON_ERRORS.GENERR_NO_AUTH_USER_FOUND, LogLevel.ERROR)

        if (!data.ceremonyId || !data.eTag || data.partNumber <= 0)
            logAndThrowError(COMMON_ERRORS.CM_MISSING_OR_WRONG_INPUT_DATA)

        // Get DB.
        const firestore = admin.firestore()

        // Get data.
        const { ceremonyId } = data
        const userId = context.auth?.uid

        // Look for documents.
        const ceremonyDoc = await firestore.collection(commonTerms.collections.ceremonies.name).doc(ceremonyId).get()
        const participantDoc = await firestore.collection(getParticipantsCollectionPath(ceremonyId)).doc(userId!).get()

        // Check existence.
        if (!ceremonyDoc.exists) printLog(COMMON_ERRORS.GENERR_INVALID_CEREMONY, LogLevel.ERROR)
        if (!participantDoc.exists) printLog(COMMON_ERRORS.GENERR_INVALID_PARTICIPANT, LogLevel.ERROR)

        // Get data.
        const participantData = participantDoc.data()

        if (!participantData) printLog(COMMON_ERRORS.GENERR_NO_DATA, LogLevel.ERROR)

        printLog(`Ceremony document ${ceremonyId} okay`, LogLevel.DEBUG)
        printLog(`Participant document ${participantDoc.id} okay`, LogLevel.DEBUG)

        // Check if has reached the uploading step while contributing.
        if (participantData?.contributionStep !== ParticipantContributionStep.UPLOADING)
            printLog(COMMON_ERRORS.GENERR_INVALID_PARTICIPANT_CONTRIBUTION_STEP, LogLevel.ERROR)

        const chunks = participantData?.tempContributionData.chunks ? participantData?.tempContributionData.chunks : []

        // Add last chunk.
        chunks.push({
            ETag: data.eTag,
            PartNumber: data.partNumber
        })

        // Update.
        await participantDoc.ref.set(
            {
                ...participantData!,
                tempContributionData: {
                    ...participantData?.tempContributionData,
                    chunks
                },
                lastUpdated: getCurrentServerTimestampInMillis()
            },
            { merge: true }
        )
    }
)<|MERGE_RESOLUTION|>--- conflicted
+++ resolved
@@ -58,10 +58,7 @@
             printLog(COMMON_ERRORS.GENERR_CEREMONY_NOT_OPENED, LogLevel.ERROR)
 
         // Look for the user among ceremony participants.
-        console.log(userId)
-        console.log(ceremonyId)
         const participantDoc = await firestore.collection(getParticipantsCollectionPath(ceremonyId)).doc(userId!).get()
-        logMsg(`Participant document ${participantDoc.exists}`, MsgType.DEBUG)
 
         if (!participantDoc.exists) {
             // Create a new Participant doc for the sender.
@@ -83,8 +80,6 @@
             printLog(`Participant document ${participantDoc.id} okay`, LogLevel.DEBUG)
 
             const circuits = await getCeremonyCircuits(getCircuitsCollectionPath(ceremonyDoc.id))
-
-            logMsg(circuits.toString(), MsgType.DEBUG)
 
             // Already contributed to all circuits or currently contributor without any timeout.
             if (
@@ -119,15 +114,11 @@
                         { merge: true }
                     )
 
-<<<<<<< HEAD
-                    logMsg(`Participant ${participantDoc.id} can retry the contribution from right now`, MsgType.DEBUG)
-=======
                     printLog(
                         `Participant ${participantDoc.id} can retry the contribution from right now`,
                         LogLevel.DEBUG
                     )
 
->>>>>>> 33da59e8
                     return true
                 }
                 printLog(`Participant ${participantDoc.id} cannot retry the contribution yet`, LogLevel.DEBUG)
