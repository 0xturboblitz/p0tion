--- conflicted
+++ resolved
@@ -33,8 +33,11 @@
     mockCeremoniesCleanup
 } from "../utils"
 import {
+    checkAndPrepareCoordinatorForFinalization,
     checkParticipantForCeremony,
     commonTerms,
+    finalizeCeremony,
+    finalizeCircuit,
     formatZkeyIndex,
     generateGetObjectPreSignedUrl,
     getBucketName,
@@ -44,17 +47,14 @@
     signInToFirebaseWithCredentials,
     createS3Bucket,
     progressToNextCircuitForContribution, 
+    progressToNextContributionStep,
     setupCeremony
 } from "../../src"
 import { CeremonyTimeoutType, TestingEnvironment } from "../../src/types/enums"
 import { getCeremonyCircuits, getCircuitsCollectionPath, getDocumentById, queryCollection } from "../../src/helpers/database"
 import { simulateOnVerification } from "../utils/authentication"
 import { generateFakeCircuit } from "../data/generators"
-<<<<<<< HEAD
-import { checkAndPrepareCoordinatorForFinalization, createS3Bucket, finalizeCeremony, finalizeCircuit, openMultiPartUpload, setupCeremony } from "../../src/helpers/functions"
-=======
-import { openMultiPartUpload, progressToNextContributionStep } from "../../src/helpers/functions"
->>>>>>> 6e2c7cd2
+import { openMultiPartUpload } from "../../src/helpers/functions"
 
 chai.use(chaiAsPromised)
 
