import chai, { expect } from "chai"
import chaiAsPromised from "chai-as-promised"
import { getAuth, signInWithEmailAndPassword } from "firebase/auth"
import dotenv from "dotenv"
import { cwd } from "process"
import fs from "fs"
import { UserDocumentReferenceAndData } from "src/types"
import {
    compareCeremonyArtifacts,
    createS3Bucket,
    downloadAllCeremonyArtifacts,
    exportVerifierAndVKey,
    exportVerifierContract,
    exportVkey,
    generateGROTH16Proof,
    generateZkeyFromScratch,
    getBucketName,
    getPotStorageFilePath,
    getR1csStorageFilePath,
    getVerificationKeyStorageFilePath,
    getVerifierContractStorageFilePath,
    getZkeyStorageFilePath,
    verificationKeyAcronym,
    verifierSmartContractAcronym,
    verifyGROTH16Proof,
    verifyZKey
} from "../../src"
import {
    cleanUpMockCeremony,
    cleanUpMockUsers,
    createMockCeremony,
    createMockUser,
    deleteAdminApp,
    deleteBucket,
    deleteObjectFromS3,
    envType,
    generateUserPasswords,
    getStorageConfiguration,
    initializeAdminServices,
    initializeUserServices,
    sleep,
    uploadFileToS3
} from "../utils"
import { TestingEnvironment } from "../../src/types/enums"
import { fakeCeremoniesData, fakeCircuitsData, fakeUsersData } from "../data/samples"

chai.use(chaiAsPromised)
dotenv.config()

/**
 * Unit test for Verification utilities.
 */
describe("Verification utilities", () => {
    // the data that was used to finalize the testing final zKey
    const finalizationBeacon = "1234567890"
    const finalizationCoordinatorId = "final"

    let wasmPath: string = ""
    let zkeyPath: string = ""
    let badzkeyPath: string = ""
    let wrongZkeyPath: string = ""
    let r1csPath: string = ""
    let potPath: string = ""
    let zkeyOutputPath: string = ""
    let zkeyFinalContributionPath: string = ""
    let finalZkeyPath: string = ""
    let verifierExportPath: string = ""
    let vKeyExportPath: string = ""
    let invalidVKey: string = ""
    let verifierTemplatePath: string = ""
    let outputDirectory: string = ""
    let verifierPath: string = ""
    let verificationKeyPath: string = ""

    if (envType === TestingEnvironment.DEVELOPMENT) {
        wasmPath = `${cwd()}/../actions/test/data/artifacts/circuit.wasm`
        zkeyPath = `${cwd()}/../actions/test/data/artifacts/circuit_0000.zkey`
        badzkeyPath = `${cwd()}/../actions/test/data/artifacts/bad_circuit_0000.zkey`
        wrongZkeyPath = `${cwd()}/../actions/test/data/artifacts/notcircuit_0000.zkey`
        r1csPath = `${cwd()}/../actions/test/data/artifacts/circuit.r1cs`
        potPath = `${cwd()}/../actions/test/data/artifacts/powersOfTau28_hez_final_02.ptau`
        zkeyOutputPath = `${cwd()}/../actions/test/data/artifacts/circuit_verification.zkey`
        zkeyFinalContributionPath = `${cwd()}/../actions/test/data/artifacts/circuit_0001.zkey`
        finalZkeyPath = `${cwd()}/../actions/test/data/artifacts/circuit_final.zkey`
        verifierExportPath = `${cwd()}/../actions/test/data/artifacts/verifier.sol`
        vKeyExportPath = `${cwd()}/../actions/test/data/artifacts/vkey.json`
        invalidVKey = `${cwd()}/../actions/test/data/artifacts/invalid_verification_key.json`
        verifierTemplatePath = `${cwd()}/../../node_modules/snarkjs/templates/verifier_groth16.sol.ejs`
        outputDirectory = `${cwd()}/../actions/test/data/artifacts/verification`
        verifierPath = `${cwd()}/../actions/test/data/artifacts/circuit_verifier.sol`
        verificationKeyPath = `${cwd()}/../actions/test/data/artifacts/circuit_vkey.json`
    } else {
        wasmPath = `${cwd()}/packages/actions/test/data/artifacts/circuit.wasm`
        zkeyPath = `${cwd()}/packages/actions/test/data/artifacts/circuit_0000.zkey`
        badzkeyPath = `${cwd()}/packages/actions/test/data/artifacts/bad_circuit_0000.zkey`
        wrongZkeyPath = `${cwd()}/packages/actions/test/data/artifacts/notcircuit_0000.zkey`
        r1csPath = `${cwd()}/packages/actions/test/data/artifacts/circuit.r1cs`
        potPath = `${cwd()}/packages/actions/test/data/artifacts/powersOfTau28_hez_final_02.ptau`
        zkeyOutputPath = `${cwd()}/packages/actions/test/data/artifacts/circuit_verification.zkey`
        zkeyFinalContributionPath = `${cwd()}/packages/actions/test/data/artifacts/circuit_0001.zkey`
        finalZkeyPath = `${cwd()}/packages/actions/test/data/artifacts/circuit_final.zkey`
        verifierExportPath = `${cwd()}/packages/actions/test/data/artifacts/verifier.sol`
        vKeyExportPath = `${cwd()}/packages/actions/test/data/artifacts/vkey.json`
        invalidVKey = `${cwd()}/packages/actions/test/data/artifacts/invalid_verification_key.json`
        verifierTemplatePath = `${cwd()}/node_modules/snarkjs/templates/verifier_groth16.sol.ejs`
        outputDirectory = `${cwd()}/packages/actions/test/data/artifacts/verification`
        verifierPath = `${cwd()}/packages/actions/test/data/artifacts/circuit_verifier.sol`
        verificationKeyPath = `${cwd()}/packages/actions/test/data/artifacts/circuit_vkey.json`
    }

    const { ceremonyBucketPostfix } = getStorageConfiguration()

    // Initialize admin and user services.
    const { adminFirestore, adminAuth } = initializeAdminServices()
    const { userApp, userFirestore, userFunctions } = initializeUserServices()
    const userAuth = getAuth(userApp)

    const users: UserDocumentReferenceAndData[] = [fakeUsersData.fakeUser1]
    const passwords = generateUserPasswords(users.length)

    beforeAll(async () => {
        for (let i = 0; i < users.length; i++) {
            users[i].uid = await createMockUser(userApp, users[i].data.email, passwords[i], true, adminAuth)
        }
        await sleep(1000)
        await signInWithEmailAndPassword(userAuth, users[0].data.email, passwords[0])
    })

    describe("generateGROTH16Proof", () => {
        it("should generate a GROTH16 proof", async () => {
            const inputs = {
                x1: "5",
                x2: "10",
                x3: "1",
                x4: "2"
            }
            const { proof } = await generateGROTH16Proof(inputs, zkeyPath, wasmPath)
            expect(proof).to.not.be.undefined
        })
        it("should fail to gnenerate a GROTH16 proof when given the wrong inputs", async () => {
            await expect(generateGROTH16Proof({}, zkeyPath, wasmPath)).to.be.rejectedWith(Error)
        })
        it("should fail to generate a GROTH16 proof when given the wrong zkey path", async () => {
            const inputs = {
                x1: "5",
                x2: "10",
                x3: "1",
                x4: "2"
            }
            await expect(generateGROTH16Proof(inputs, `${zkeyPath}1`, wasmPath)).to.be.rejectedWith(Error)
        })
    })
    describe("verifyGROTH16 Proof", () => {
        it("should return true for a valid proof", async () => {
            // generate
            const inputs = {
                x1: "13",
                x2: "7",
                x3: "4",
                x4: "2"
            }
            const { proof, publicSignals } = await generateGROTH16Proof(inputs, finalZkeyPath, wasmPath)
            expect(proof).to.not.be.undefined

            // verify
            const success = await verifyGROTH16Proof(verificationKeyPath, publicSignals, proof)
            expect(success).to.be.true
        })
        it("should fail when given an invalid vkey", async () => {
            // verify
            await expect(verifyGROTH16Proof(invalidVKey, ["3", "4"], {})).to.be.rejected
        })
    })
    describe("exportVerifierContract", () => {
        if (envType === TestingEnvironment.PRODUCTION) {
            it("should export the verifier contract", async () => {
                const solidityCode = await exportVerifierContract(finalZkeyPath, verifierTemplatePath)
                expect(solidityCode).to.not.be.undefined
            })
        }
        it("should fail when the zkey is not found", async () => {
            await expect(exportVerifierContract("invalid-path", verifierTemplatePath)).to.be.rejected
        })
    })
    describe("exportVkey", () => {
        if (envType === TestingEnvironment.PRODUCTION) {
            it("should export the vkey", async () => {
                const vKey = await exportVkey(finalZkeyPath)
                expect(vKey).to.not.be.undefined
            })
        }
        it("should fail when the zkey is not found", async () => {
            await expect(exportVkey("invalid-path")).to.be.rejected
        })
    })
    describe("exportVerifierAndVKey", () => {
        if (envType === TestingEnvironment.PRODUCTION) {
            it("should export the verifier contract and the vkey", async () => {
                await exportVerifierAndVKey(finalZkeyPath, verifierExportPath, vKeyExportPath, verifierTemplatePath)
                expect(fs.existsSync(verifierExportPath)).to.be.true
                expect(fs.existsSync(vKeyExportPath)).to.be.true
            })
        }
        it("should fail when the zkey is not found", async () => {
            await expect(
                exportVerifierAndVKey("invalid-path", verifierExportPath, vKeyExportPath, verifierTemplatePath)
            ).to.be.rejected
        })
    })
    describe("verifyzKey", () => {
        it("should return true for a valid zkey", async () => {
            expect(await verifyZKey(r1csPath, zkeyPath, potPath)).to.be.true
        })
        it("should throw when given an invalid zkey", async () => {
            await expect(verifyZKey(r1csPath, badzkeyPath, potPath)).to.be.rejected
        })
        it("should return false when given a zkey for another circuit", async () => {
            expect(await verifyZKey(r1csPath, wrongZkeyPath, potPath)).to.be.false
        })
        it("should throw an error if the r1cs file is not found", async () => {
            await expect(verifyZKey("invalid", zkeyPath, potPath)).to.be.rejectedWith(
                Error,
                "R1CS file not found at invalid"
            )
        })
        it("should throw an error if the zkey file is not found", async () => {
            await expect(verifyZKey(r1csPath, "invalid", potPath)).to.be.rejectedWith(
                Error,
                "zKey file not found at invalid"
            )
        })
        it("should throw an error if the pot file is not found", async () => {
            await expect(verifyZKey(r1csPath, zkeyPath, "invalid")).to.be.rejectedWith(
                Error,
                "PoT file not found at invalid"
            )
        })
    })
    describe("generateZKeyFromScratch", () => {
        // after each test clean up the generate zkey
        afterEach(() => {
            if (fs.existsSync(zkeyOutputPath)) fs.unlinkSync(zkeyOutputPath)
        })
        it("should generate a genesis zkey from scratch", async () => {
            await generateZkeyFromScratch(false, r1csPath, potPath, zkeyOutputPath, null)
            expect(fs.existsSync(zkeyPath)).to.be.true
        })
        it("should generate a final zkey from scratch", async () => {
            await generateZkeyFromScratch(
                true,
                r1csPath,
                potPath,
                zkeyOutputPath,
                null,
                zkeyFinalContributionPath,
                finalizationCoordinatorId,
                finalizationBeacon
            )
        })
        it("should throw when given a wrong path to one of the artifacts (genesis zkey)", async () => {
            await expect(
                generateZkeyFromScratch(false, "invalid-path", potPath, zkeyOutputPath, null)
            ).to.be.rejectedWith(
                "There was an error while opening the local files. Please make sure that you provided the right paths and try again."
            )
        })
        it("should throw when given a wrong path to one of the artifacts (final zkey)", async () => {
            await expect(
                generateZkeyFromScratch(
                    true,
                    r1csPath,
                    potPath,
                    zkeyOutputPath,
                    null,
                    "invalid-path",
                    finalizationCoordinatorId,
                    finalizationBeacon
                )
            ).to.be.rejectedWith(
                "There was an error while opening the last zKey generated by a contributor. Please make sure that you provided the right path and try again."
            )
        })
    })

    if (envType === TestingEnvironment.PRODUCTION) {
        // this data is shared between other prod tests (download artifacts and verify ceremony)
        const ceremony = fakeCeremoniesData.fakeCeremonyOpenedFixed

        // create a circuit object that suits our needs
        const circuit = fakeCircuitsData.fakeCircuitForFinalization

        const bucketName = getBucketName(ceremony.data.prefix!, ceremonyBucketPostfix)

        // the r1cs
        const r1csStorageFilePath = getR1csStorageFilePath(circuit.data.prefix!, "circuit.r1cs")
        // the last zkey
        const zkeyStorageFilePath = getZkeyStorageFilePath(circuit.data.prefix!, "circuit_00000.zkey")
        // the final zkey
        const finalZkeyStorageFilePath = getZkeyStorageFilePath(circuit.data.prefix!, "circuit_final.zkey")
        // the pot
        const potStorageFilePath = getPotStorageFilePath("powersOfTau28_hez_final_02.ptau")
        // the verifier
        const verifierStorageFilePath = getVerifierContractStorageFilePath(
            circuit.data.prefix!,
            `${verifierSmartContractAcronym}.sol`
        )
        // the vKey
        const verificationKeyStoragePath = getVerificationKeyStorageFilePath(
            circuit.data.prefix!,
            `${verificationKeyAcronym}.json`
        )

        // pre conditions for the tests
        beforeAll(async () => {
            await createMockCeremony(adminFirestore, ceremony, circuit)
            await signInWithEmailAndPassword(userAuth, users[0].data.email, passwords[0])
            await createS3Bucket(userFunctions, bucketName)
            await sleep(1000)
            // upload all files to S3
            await uploadFileToS3(bucketName, r1csStorageFilePath, r1csPath)
            await uploadFileToS3(bucketName, zkeyStorageFilePath, zkeyPath)
            await uploadFileToS3(bucketName, finalZkeyStorageFilePath, finalZkeyPath)
            await uploadFileToS3(bucketName, potStorageFilePath, potPath)
            await uploadFileToS3(bucketName, verifierStorageFilePath, verifierPath)
            await uploadFileToS3(bucketName, verificationKeyStoragePath, verificationKeyPath)
        })

        describe("compareCeremonyArtifacts", () => {
            const ceremonyOpened = fakeCeremoniesData.fakeCeremonyOpenedDynamic
            const bucketNameOpened = getBucketName(ceremonyOpened.data.prefix!, ceremonyBucketPostfix)
            const storagePath1 = "zkey1.zkey"
            const storagePath2 = "zkey2.zkey"
            const storagePath3 = "wasm.wasm"
            const localPath1 = `${cwd()}/packages/actions/test/data/artifacts/zkey1.zkey`
            const localPath2 = `${cwd()}/packages/actions/test/data/artifacts/zkey2.zkey`
            const localPath3 = `${cwd()}/packages/actions/test/data/artifacts/wasm.wasm`
            beforeAll(async () => {
                // sign in as coordinator
                await signInWithEmailAndPassword(userAuth, users[0].data.email, passwords[0])
                // create mock ceremony
                await createMockCeremony(
                    adminFirestore,
                    ceremonyOpened,
                    fakeCircuitsData.fakeCircuitSmallNoContributors
                )
                // create ceremony bucket
                await createS3Bucket(userFunctions, bucketNameOpened)
                await sleep(1000)
                // need to upload files to S3
                await uploadFileToS3(bucketNameOpened, storagePath1, zkeyPath)
                await uploadFileToS3(bucketNameOpened, storagePath2, zkeyPath)
                await uploadFileToS3(bucketNameOpened, storagePath3, wasmPath)
            })
            it("should return true when two artifacts are the same", async () => {
                expect(
                    await compareCeremonyArtifacts(
                        userFunctions,
                        localPath1,
                        localPath2,
                        storagePath1,
                        storagePath2,
                        bucketNameOpened,
                        bucketNameOpened,
                        true
                    )
                ).to.be.true
            })
            it("should return false when two artifacts are not the same", async () => {
                expect(
                    await compareCeremonyArtifacts(
                        userFunctions,
                        localPath1,
                        localPath3,
                        storagePath1,
                        storagePath3,
                        bucketNameOpened,
                        bucketNameOpened,
                        true
                    )
                ).to.be.false
            })
            afterAll(async () => {
                await deleteObjectFromS3(bucketNameOpened, storagePath1)
                await deleteObjectFromS3(bucketNameOpened, storagePath2)
                await deleteObjectFromS3(bucketNameOpened, storagePath3)
                await deleteBucket(bucketNameOpened)

                if (fs.existsSync(localPath1)) fs.unlinkSync(localPath1)
                if (fs.existsSync(localPath2)) fs.unlinkSync(localPath2)
                if (fs.existsSync(localPath3)) fs.unlinkSync(localPath3)

                await cleanUpMockCeremony(
                    adminFirestore,
                    ceremonyOpened.uid,
                    fakeCircuitsData.fakeCircuitSmallNoContributors.uid
                )
            })
        })

        describe("downloadAllCeremonyArtifacts", () => {
<<<<<<< HEAD
=======
            const ceremony = fakeCeremoniesData.fakeCeremonyOpenedFixed

            // create a circuit object that suits our needs
            const circuits = generateFakeCircuit({
                uid: "000000000000000000A3",
                data: {
                    name: "Circuit",
                    description: "Short description of Circuit",
                    prefix: "circuit",
                    sequencePosition: 1,
                    fixedTimeWindow: 10,
                    zKeySizeInBytes: 45020,
                    lastUpdated: Date.now(),
                    metadata: {
                        constraints: 65,
                        curve: "bn-128",
                        labels: 79,
                        outputs: 1,
                        pot: 2,
                        privateInputs: 0,
                        publicInputs: 2,
                        wires: 67
                    },
                    template: {
                        commitHash: "295d995802b152a1dc73b5d0690ce3f8ca5d9b23",
                        paramsConfiguration: ["2"],
                        source: "https://github.com/0xjei/circom-starter/blob/dev/circuits/exercise/checkAscendingOrder.circom"
                    },
                    waitingQueue: {
                        completedContributions: 1,
                        contributors: [fakeUsersData.fakeUser1.uid, fakeUsersData.fakeUser2.uid],
                        currentContributor: fakeUsersData.fakeUser1.uid,
                        failedContributions: 0
                    },
                    files: {
                        initialZkeyBlake2bHash:
                            "eea0a468524a984908bff6de1de09867ac5d5b0caed92c3332fd5ec61004f79505a784df9d23f69f33efbfef016ad3138871fa8ad63b6e8124a9d0721b0e9e32",
                        initialZkeyFilename: "circuit_00000.zkey",
                        initialZkeyStoragePath: "circuits/circuit/contributions/circuit_00000.zkey",
                        potBlake2bHash:
                            "34379653611c22a7647da22893c606f9840b38d1cb6da3368df85c2e0b709cfdb03a8efe91ce621a424a39fe4d5f5451266d91d21203148c2d7d61cf5298d119",
                        potFilename: "powersOfTau28_hez_final_02.ptau",
                        potStoragePath: "pot/powersOfTau28_hez_final_02.ptau",
                        r1csBlake2bHash:
                            "0739198d5578a4bdaeb2fa2a1043a1d9cac988472f97337a0a60c296052b82d6cecb6ae7ce503ab9864bc86a38cdb583f2d33877c41543cbf19049510bca7472",
                        r1csFilename: "circuit.r1cs",
                        r1csStoragePath: "circuits/circuit/circuit.r1cs",
                        wasmBlake2bHash:
                            "00d09469acaba682802bf92df24708cf3d499b759379f959c4b6932b14fe9e6bfccc793c3933eac4a76546171d402cab1ae3ce1b3291dbba8e2fb358d52bd77d",
                        wasmFilename: "circuit.wasm",
                        wasmStoragePath: "circuits/circuit/circuit.wasm"
                    },
                    avgTimings: {
                        contributionComputation: 0,
                        fullContribution: 0,
                        verifyCloudFunction: 0
                    },
                    compiler: {
                        commitHash: "ed807764a17ce06d8307cd611ab6b917247914f5",
                        version: "2.0.5"
                    }
                }
            })

            const bucketName = getBucketName(ceremony.data.prefix!, ceremonyBucketPostfix)

            // the r1cs
            const r1csStorageFilePath = getR1csStorageFilePath(circuits.data.prefix!, "circuit.r1cs")
            // the last zkey
            const zkeyStorageFilePath = getZkeyStorageFilePath(circuits.data.prefix!, "circuit_00000.zkey")
            // the final zkey
            const finalZkeyStorageFilePath = getZkeyStorageFilePath(circuits.data.prefix!, `circuit_final.zkey`)
            // the pot
            const potStorageFilePath = getPotStorageFilePath("powersOfTau28_hez_final_02.ptau")

            beforeAll(async () => {
                await createMockCeremony(adminFirestore, ceremony, circuits)
                await signInWithEmailAndPassword(userAuth, users[0].data.email, passwords[0])
                await createS3Bucket(userFunctions, bucketName)
                await sleep(1000)
                // upload all files to S3
                await uploadFileToS3(bucketName, r1csStorageFilePath, r1csPath)
                await uploadFileToS3(bucketName, zkeyStorageFilePath, zkeyPath)
                await uploadFileToS3(bucketName, finalZkeyStorageFilePath, finalZkeyPath)
                await uploadFileToS3(bucketName, potStorageFilePath, potPath)
            })
>>>>>>> a4ae35bc
            it("should download all artifacts for a ceremony", async () => {
                await downloadAllCeremonyArtifacts(userFunctions, userFirestore, ceremony.data.prefix!, outputDirectory)
            })
            it("should fail to download all artifacts for a ceremony that does not exist", async () => {
                await expect(
                    downloadAllCeremonyArtifacts(userFunctions, userFirestore, "invalid", outputDirectory)
                ).to.be.rejectedWith("Ceremony not found. Please review your ceremony prefix and try again.")
            })
            afterAll(async () => {
                // remove dir with output
                if (fs.existsSync(outputDirectory)) fs.rmSync(outputDirectory, { recursive: true, force: true })
            })
        })

        // clean up
        afterAll(async () => {
            await cleanUpMockCeremony(adminFirestore, ceremony.uid, circuit.uid)
            await deleteObjectFromS3(bucketName, r1csStorageFilePath)
            await deleteObjectFromS3(bucketName, zkeyStorageFilePath)
            await deleteObjectFromS3(bucketName, finalZkeyStorageFilePath)
            await deleteObjectFromS3(bucketName, potStorageFilePath)
            await deleteObjectFromS3(bucketName, verifierStorageFilePath)
            await deleteObjectFromS3(bucketName, verificationKeyStoragePath)
            await deleteBucket(bucketName)
            // remove dir with output
            if (fs.existsSync(outputDirectory)) fs.rmSync(outputDirectory, { recursive: true, force: true })
        })
    }

    afterAll(async () => {
        if (fs.existsSync(verifierExportPath)) {
            fs.unlinkSync(verifierExportPath)
        }
        if (fs.existsSync(vKeyExportPath)) {
            fs.unlinkSync(vKeyExportPath)
        }
        await cleanUpMockUsers(adminAuth, adminFirestore, users)
        await deleteAdminApp()
    })
})<|MERGE_RESOLUTION|>--- conflicted
+++ resolved
@@ -19,6 +19,7 @@
     getR1csStorageFilePath,
     getVerificationKeyStorageFilePath,
     getVerifierContractStorageFilePath,
+    getWasmStorageFilePath,
     getZkeyStorageFilePath,
     verificationKeyAcronym,
     verifierSmartContractAcronym,
@@ -28,6 +29,7 @@
 import {
     cleanUpMockCeremony,
     cleanUpMockUsers,
+    cleanUpRecursively,
     createMockCeremony,
     createMockUser,
     deleteAdminApp,
@@ -309,6 +311,8 @@
             circuit.data.prefix!,
             `${verificationKeyAcronym}.json`
         )
+        // the wasm
+        const wasmStorageFilePath = getWasmStorageFilePath(circuit.data.prefix!, "circuit.wasm")
 
         // pre conditions for the tests
         beforeAll(async () => {
@@ -323,6 +327,7 @@
             await uploadFileToS3(bucketName, potStorageFilePath, potPath)
             await uploadFileToS3(bucketName, verifierStorageFilePath, verifierPath)
             await uploadFileToS3(bucketName, verificationKeyStoragePath, verificationKeyPath)
+            await uploadFileToS3(bucketName, wasmStorageFilePath, wasmPath)
         })
 
         describe("compareCeremonyArtifacts", () => {
@@ -389,104 +394,11 @@
                 if (fs.existsSync(localPath2)) fs.unlinkSync(localPath2)
                 if (fs.existsSync(localPath3)) fs.unlinkSync(localPath3)
 
-                await cleanUpMockCeremony(
-                    adminFirestore,
-                    ceremonyOpened.uid,
-                    fakeCircuitsData.fakeCircuitSmallNoContributors.uid
-                )
+                await cleanUpRecursively(adminFirestore, ceremonyOpened.uid)
             })
         })
 
         describe("downloadAllCeremonyArtifacts", () => {
-<<<<<<< HEAD
-=======
-            const ceremony = fakeCeremoniesData.fakeCeremonyOpenedFixed
-
-            // create a circuit object that suits our needs
-            const circuits = generateFakeCircuit({
-                uid: "000000000000000000A3",
-                data: {
-                    name: "Circuit",
-                    description: "Short description of Circuit",
-                    prefix: "circuit",
-                    sequencePosition: 1,
-                    fixedTimeWindow: 10,
-                    zKeySizeInBytes: 45020,
-                    lastUpdated: Date.now(),
-                    metadata: {
-                        constraints: 65,
-                        curve: "bn-128",
-                        labels: 79,
-                        outputs: 1,
-                        pot: 2,
-                        privateInputs: 0,
-                        publicInputs: 2,
-                        wires: 67
-                    },
-                    template: {
-                        commitHash: "295d995802b152a1dc73b5d0690ce3f8ca5d9b23",
-                        paramsConfiguration: ["2"],
-                        source: "https://github.com/0xjei/circom-starter/blob/dev/circuits/exercise/checkAscendingOrder.circom"
-                    },
-                    waitingQueue: {
-                        completedContributions: 1,
-                        contributors: [fakeUsersData.fakeUser1.uid, fakeUsersData.fakeUser2.uid],
-                        currentContributor: fakeUsersData.fakeUser1.uid,
-                        failedContributions: 0
-                    },
-                    files: {
-                        initialZkeyBlake2bHash:
-                            "eea0a468524a984908bff6de1de09867ac5d5b0caed92c3332fd5ec61004f79505a784df9d23f69f33efbfef016ad3138871fa8ad63b6e8124a9d0721b0e9e32",
-                        initialZkeyFilename: "circuit_00000.zkey",
-                        initialZkeyStoragePath: "circuits/circuit/contributions/circuit_00000.zkey",
-                        potBlake2bHash:
-                            "34379653611c22a7647da22893c606f9840b38d1cb6da3368df85c2e0b709cfdb03a8efe91ce621a424a39fe4d5f5451266d91d21203148c2d7d61cf5298d119",
-                        potFilename: "powersOfTau28_hez_final_02.ptau",
-                        potStoragePath: "pot/powersOfTau28_hez_final_02.ptau",
-                        r1csBlake2bHash:
-                            "0739198d5578a4bdaeb2fa2a1043a1d9cac988472f97337a0a60c296052b82d6cecb6ae7ce503ab9864bc86a38cdb583f2d33877c41543cbf19049510bca7472",
-                        r1csFilename: "circuit.r1cs",
-                        r1csStoragePath: "circuits/circuit/circuit.r1cs",
-                        wasmBlake2bHash:
-                            "00d09469acaba682802bf92df24708cf3d499b759379f959c4b6932b14fe9e6bfccc793c3933eac4a76546171d402cab1ae3ce1b3291dbba8e2fb358d52bd77d",
-                        wasmFilename: "circuit.wasm",
-                        wasmStoragePath: "circuits/circuit/circuit.wasm"
-                    },
-                    avgTimings: {
-                        contributionComputation: 0,
-                        fullContribution: 0,
-                        verifyCloudFunction: 0
-                    },
-                    compiler: {
-                        commitHash: "ed807764a17ce06d8307cd611ab6b917247914f5",
-                        version: "2.0.5"
-                    }
-                }
-            })
-
-            const bucketName = getBucketName(ceremony.data.prefix!, ceremonyBucketPostfix)
-
-            // the r1cs
-            const r1csStorageFilePath = getR1csStorageFilePath(circuits.data.prefix!, "circuit.r1cs")
-            // the last zkey
-            const zkeyStorageFilePath = getZkeyStorageFilePath(circuits.data.prefix!, "circuit_00000.zkey")
-            // the final zkey
-            const finalZkeyStorageFilePath = getZkeyStorageFilePath(circuits.data.prefix!, `circuit_final.zkey`)
-            // the pot
-            const potStorageFilePath = getPotStorageFilePath("powersOfTau28_hez_final_02.ptau")
-
-            beforeAll(async () => {
-                await createMockCeremony(adminFirestore, ceremony, circuits)
-                await signInWithEmailAndPassword(userAuth, users[0].data.email, passwords[0])
-                await createS3Bucket(userFunctions, bucketName)
-                await sleep(1000)
-                // upload all files to S3
-                await uploadFileToS3(bucketName, r1csStorageFilePath, r1csPath)
-                await uploadFileToS3(bucketName, zkeyStorageFilePath, zkeyPath)
-                await uploadFileToS3(bucketName, finalZkeyStorageFilePath, finalZkeyPath)
-                await uploadFileToS3(bucketName, potStorageFilePath, potPath)
-            })
->>>>>>> a4ae35bc
             it("should download all artifacts for a ceremony", async () => {
                 await downloadAllCeremonyArtifacts(userFunctions, userFirestore, ceremony.data.prefix!, outputDirectory)
             })
@@ -510,6 +422,7 @@
             await deleteObjectFromS3(bucketName, potStorageFilePath)
             await deleteObjectFromS3(bucketName, verifierStorageFilePath)
             await deleteObjectFromS3(bucketName, verificationKeyStoragePath)
+            await deleteObjectFromS3(bucketName, wasmStorageFilePath)
             await deleteBucket(bucketName)
             // remove dir with output
             if (fs.existsSync(outputDirectory)) fs.rmSync(outputDirectory, { recursive: true, force: true })
