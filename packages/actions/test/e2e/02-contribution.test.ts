--- conflicted
+++ resolved
@@ -45,13 +45,8 @@
     envType,
     sleep,
     getTranscriptLocalFilePath,
-<<<<<<< HEAD
-    cleanUpRecursively,
-    generateUserPasswords
-=======
     generateUserPasswords,
     mockCeremoniesCleanup
->>>>>>> 8617fd50
 } from "../utils"
 import { generateFakeParticipant } from "../data/generators"
 import { ParticipantContributionStep, ParticipantStatus, TestingEnvironment } from "../../src/types/enums"
