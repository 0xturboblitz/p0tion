--- conflicted
+++ resolved
@@ -22,11 +22,7 @@
         "build": "yarn workspaces foreach -t run build",
         "test": "yarn test:dev",
         "test:dev": "NODE_ENV=dev yarn workspace @zkmpc/backend emulator:exec-test",
-<<<<<<< HEAD
-        "test:prod": "yarn workspace @zkmpc/actions test:contracts && export GOOGLE_APPLICATION_CREDENTIALS=\"./packages/backend/serviceAccountKey.json\" && NODE_ENV=prod jest --config=jest.json --detectOpenHandles --forceExit --runInBand --coverage",
-=======
-        "test:prod": "GOOGLE_APPLICATION_CREDENTIALS=\"./packages/backend/serviceAccountKey.json\" && NODE_ENV=prod yarn workspace @zkmpc/actions test:contracts && NODE_ENV=prod jest --config=jest.json --detectOpenHandles --forceExit --runInBand --coverage",
->>>>>>> b9958f5f
+        "test:prod": "yarn workspace @zkmpc/actions test:contracts && GOOGLE_APPLICATION_CREDENTIALS=\"./packages/backend/serviceAccountKey.json\" && NODE_ENV=prod jest --config=jest.json --detectOpenHandles --forceExit --runInBand --coverage",
         "test:ci-prod": "NODE_ENV=prod jest --config=jest.json --detectOpenHandles --forceExit --runInBand --coverage=false",
         "lint": "eslint . --ext .js,.jsx,.ts,.tsx",
         "lint:fix": "eslint . --ext .js,.jsx,.ts,.tsx --fix",
